*.venv
env
__pycache__
<<<<<<< HEAD
.python-version
soln
wip
=======
*.npz
>>>>>>> 5b4ca10c
<|MERGE_RESOLUTION|>--- conflicted
+++ resolved
@@ -1,10 +1,4 @@
 *.venv
 env
 __pycache__
-<<<<<<< HEAD
-.python-version
-soln
-wip
-=======
-*.npz
->>>>>>> 5b4ca10c
+*.npz