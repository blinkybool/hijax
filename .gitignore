--- conflicted
+++ resolved
@@ -1,6 +1,3 @@
 *.venv
-<<<<<<< HEAD
-__pycache__
-=======
 env
->>>>>>> be83bd8f
+__pycache__